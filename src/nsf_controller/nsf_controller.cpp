/* includes //{ */

#include <ros/ros.h>
#include <ros/package.h>

#include <dynamic_reconfigure/server.h>
#include <mrs_msgs/AttitudeCommand.h>
#include <nav_msgs/Odometry.h>
#include <tf/transform_datatypes.h>

#include <math.h>

#include <mrs_uav_manager/Controller.h>

#include <mrs_controllers/nsf_controllerConfig.h>

#include <mrs_lib/Profiler.h>
#include <mrs_lib/ParamLoader.h>
#include <mrs_lib/Utils.h>

//}

#define X 0
#define Y 1
#define Z 2

namespace mrs_controllers
{

namespace nsf_controller
{

/* //{ class NsfController */

class NsfController : public mrs_uav_manager::Controller {

public:
  void initialize(const ros::NodeHandle &parent_nh, std::string name, std::string name_space, const mrs_uav_manager::MotorParams motor_params,
                  const double uav_mass, const double g);
  bool activate(const mrs_msgs::AttitudeCommand::ConstPtr &cmd);
  void deactivate(void);

  const mrs_msgs::AttitudeCommand::ConstPtr update(const nav_msgs::Odometry::ConstPtr &odometry, const mrs_msgs::PositionCommand::ConstPtr &reference);
  const mrs_msgs::ControllerStatus          getStatus();

  void dynamicReconfigureCallback(mrs_controllers::nsf_controllerConfig &config, uint32_t level);

  double calculateGainChange(const double current_value, const double desired_value, const bool bypass_rate, std::string name);

  Eigen::Vector2d rotate2d(const Eigen::Vector2d vector_in, double angle);

  virtual void switchOdometrySource(const nav_msgs::Odometry::ConstPtr &msg);

  void resetDisturbanceEstimators(void);

private:
  bool is_initialized = false;
  bool is_active      = false;

private:
  nav_msgs::Odometry odometry;
  std::mutex         mutex_odometry;

  // --------------------------------------------------------------
  // |                     dynamic reconfigure                    |
  // --------------------------------------------------------------

  boost::recursive_mutex                        config_mutex_;
  typedef mrs_controllers::nsf_controllerConfig Config;
  typedef dynamic_reconfigure::Server<Config>   ReconfigureServer;
  boost::shared_ptr<ReconfigureServer>          reconfigure_server_;
  void                                          drs_callback(mrs_controllers::nsf_controllerConfig &config, uint32_t level);
  mrs_controllers::nsf_controllerConfig         drs_desired_gains;

private:
  double                       uav_mass_;
  double                       uav_mass_difference;
  double                       g_;
  mrs_uav_manager::MotorParams motor_params_;
  double                       hover_thrust;

  // actual gains (used and already filtered)
  double kpxy, kiwxy, kibxy, kvxy, kaxy;
  double kpz, kvz, kaz;
  double kiwxy_lim, kibxy_lim;
  double km, km_lim;

  // desired gains (set by DRS)
  std::mutex mutex_gains;
  std::mutex mutex_desired_gains;

  double max_tilt_angle_;
  double thrust_saturation_;

  mrs_msgs::AttitudeCommand::ConstPtr last_output_command;
  mrs_msgs::AttitudeCommand           activation_control_command_;

  ros::Time last_update;
  bool      first_iteration = true;

  bool   mute_lateral_gains               = false;
  bool   mutex_lateral_gains_after_toggle = false;
  double mute_coefficitent_;

private:
  mrs_lib::Profiler *profiler;
  bool               profiler_enabled_ = false;

private:
  ros::Timer timer_gain_filter;
  void       timerGainsFilter(const ros::TimerEvent &event);

  int    gains_filter_timer_rate_;
  double gains_filter_change_rate_;
  double gains_filter_min_change_rate_;

  double gains_filter_max_change_;  // calculated from change_rate_/timer_rate_;
  double gains_filter_min_change_;  // calculated from change_rate_/timer_rate_;

private:
  Eigen::Vector2d Ib_b;  // body error integral in the body frame
  Eigen::Vector2d Iw_w;  // world error integral in the world_frame
  std::mutex      mutex_integrals;
};

//}

// --------------------------------------------------------------
// |                   controller's interface                   |
// --------------------------------------------------------------

/* //{ initialize() */

void NsfController::initialize(const ros::NodeHandle &parent_nh, [[maybe_unused]] std::string name, std::string name_space, const mrs_uav_manager::MotorParams motor_params,
                               const double uav_mass, const double g) {

  ros::NodeHandle nh_(parent_nh, name_space);

  ros::Time::waitForValid();

  this->motor_params_ = motor_params;
  this->uav_mass_     = uav_mass;
  this->g_            = g;

  // --------------------------------------------------------------
  // |                       load parameters                      |
  // --------------------------------------------------------------

  mrs_lib::ParamLoader param_loader(nh_, "NsfController");

  param_loader.load_param("enable_profiler", profiler_enabled_);

  // lateral gains
  param_loader.load_param("default_gains/horizontal/kp", kpxy);
  param_loader.load_param("default_gains/horizontal/kv", kvxy);
  param_loader.load_param("default_gains/horizontal/ka", kaxy);

  param_loader.load_param("default_gains/horizontal/kiw", kiwxy);
  param_loader.load_param("default_gains/horizontal/kib", kibxy);

  param_loader.load_param("lateral_mute_coefficitent", mute_coefficitent_);

  // height gains
  param_loader.load_param("default_gains/vertical/kp", kpz);
  param_loader.load_param("default_gains/vertical/kv", kvz);
  param_loader.load_param("default_gains/vertical/ka", kaz);

  // mass estimator
  param_loader.load_param("default_gains/weight_estimator/km", km);
  param_loader.load_param("default_gains/weight_estimator/km_lim", km_lim);

  // integrator limits
  param_loader.load_param("default_gains/horizontal/kiw_lim", kiwxy_lim);
  param_loader.load_param("default_gains/horizontal/kib_lim", kibxy_lim);

  // constraints
  param_loader.load_param("max_tilt_angle", max_tilt_angle_);
  param_loader.load_param("thrust_saturation", thrust_saturation_);

  // gain filtering
  param_loader.load_param("gains_filter/filter_rate", gains_filter_timer_rate_);
  param_loader.load_param("gains_filter/perc_change_rate", gains_filter_change_rate_);
  param_loader.load_param("gains_filter/min_change_rate", gains_filter_min_change_rate_);

  gains_filter_max_change_ = gains_filter_change_rate_ / gains_filter_timer_rate_;
  gains_filter_min_change_ = gains_filter_min_change_rate_ / gains_filter_timer_rate_;

  if (!param_loader.loaded_successfully()) {
    ROS_ERROR("[NsfController]: Could not load all parameters!");
    ros::shutdown();
  }

  // convert to radians
  max_tilt_angle_ = (max_tilt_angle_ / 180) * M_PI;

  uav_mass_difference = 0;
  Iw_w                = Eigen::Vector2d::Zero(2);
  Ib_b                = Eigen::Vector2d::Zero(2);

  // --------------------------------------------------------------
  // |                 calculate the hover thrust                 |
  // --------------------------------------------------------------

  hover_thrust = sqrt(uav_mass_ * g_) * motor_params_.hover_thrust_a + motor_params_.hover_thrust_b;

  // --------------------------------------------------------------
  // |                     dynamic reconfigure                    |
  // --------------------------------------------------------------

  drs_desired_gains.kpxy      = kpxy;
  drs_desired_gains.kvxy      = kvxy;
  drs_desired_gains.kaxy      = kaxy;
  drs_desired_gains.kiwxy     = kiwxy;
  drs_desired_gains.kibxy     = kibxy;
  drs_desired_gains.kpz       = kpz;
  drs_desired_gains.kvz       = kvz;
  drs_desired_gains.kaz       = kaz;
  drs_desired_gains.kiwxy_lim = kiwxy_lim;
  drs_desired_gains.kibxy_lim = kibxy_lim;
  drs_desired_gains.km        = km;
  drs_desired_gains.km_lim    = km_lim;

  reconfigure_server_.reset(new ReconfigureServer(config_mutex_, nh_));
  reconfigure_server_->updateConfig(drs_desired_gains);
  ReconfigureServer::CallbackType f = boost::bind(&NsfController::dynamicReconfigureCallback, this, _1, _2);
  reconfigure_server_->setCallback(f);

  // --------------------------------------------------------------
  // |                          profiler                          |
  // --------------------------------------------------------------

  profiler = new mrs_lib::Profiler(nh_, "NsfController", profiler_enabled_);

  // --------------------------------------------------------------
  // |                           timers                           |
  // --------------------------------------------------------------

  timer_gain_filter = nh_.createTimer(ros::Rate(gains_filter_timer_rate_), &NsfController::timerGainsFilter, this);

  // | ----------------------- finish init ---------------------- |

  if (!param_loader.loaded_successfully()) {
    ROS_ERROR("[NsfController]: Could not load all parameters!");
    ros::shutdown();
  }

  ROS_INFO("[NsfController]: initialized");

  is_initialized = true;
}

//}

/* //{ activate() */

bool NsfController::activate(const mrs_msgs::AttitudeCommand::ConstPtr &cmd) {

  if (cmd == mrs_msgs::AttitudeCommand::Ptr()) {

    ROS_WARN("[NsfController]: activated without getting the last controller's command.");

    return false;

  } else {

    activation_control_command_ = *cmd;
    uav_mass_difference         = cmd->mass_difference;

    activation_control_command_.controller_enforcing_constraints = false;

    Ib_b[0] = asin(cmd->disturbance_bx_b / (g_ * cmd->total_mass));
    Ib_b[1] = asin(cmd->disturbance_by_b / (g_ * cmd->total_mass));

    Iw_w[0] = asin(cmd->disturbance_wx_w / (g_ * cmd->total_mass));
    Iw_w[1] = asin(cmd->disturbance_wy_w / (g_ * cmd->total_mass));

    ROS_INFO(
        "[NsfController]: setting the mass difference and disturbances from the last AttitudeCmd: mass difference: %.2f kg, Ib_b: %.2f, %.2f N, Iw_w: %.2f, "
        "%.2f N",
        uav_mass_difference, cmd->disturbance_bx_b, cmd->disturbance_by_b, cmd->disturbance_wx_w, cmd->disturbance_wx_w);

    ROS_INFO("[NsfController]: activated with a last controller's command.");
  }

  first_iteration = true;

  ROS_INFO("[NsfController]: activated");

  is_active = true;

  return true;
}

//}

/* //{ deactivate() */

void NsfController::deactivate(void) {

  is_active           = false;
  first_iteration     = false;
  uav_mass_difference = 0;

  ROS_INFO("[NsfController]: deactivated");
}

//}

/* //{ update() */

const mrs_msgs::AttitudeCommand::ConstPtr NsfController::update(const nav_msgs::Odometry::ConstPtr &       odometry,
                                                                const mrs_msgs::PositionCommand::ConstPtr &reference) {

  mrs_lib::Routine profiler_routine = profiler->createRoutine("update");

  {
    std::scoped_lock lock(mutex_odometry);

    this->odometry = *odometry;
  }

  if (!is_active) {
    return mrs_msgs::AttitudeCommand::ConstPtr();
  }

  // --------------------------------------------------------------
  // |          load the control reference and estimates          |
  // --------------------------------------------------------------

  // Rp - position reference in global frame
  // Rp - velocity reference in global frame
  Eigen::Vector3d Rp(reference->position.x, -reference->position.y, reference->position.z);
  Eigen::Vector3d Rv(reference->velocity.x, -reference->velocity.y, reference->velocity.z);

  // Op - position in global frame
  // Op - velocity in global frame
  Eigen::Vector3d Op(odometry->pose.pose.position.x, -odometry->pose.pose.position.y, odometry->pose.pose.position.z);
  Eigen::Vector3d Ov(odometry->twist.twist.linear.x, -odometry->twist.twist.linear.y, odometry->twist.twist.linear.z);

  // --------------------------------------------------------------
  // |                  calculate control errors                  |
  // --------------------------------------------------------------

  Eigen::Vector3d Ep = Rp - Op;
  Eigen::Vector3d Ev = Rv - Ov;

  // --------------------------------------------------------------
  // |                      calculate the dt                      |
  // --------------------------------------------------------------

  double dt;

  if (first_iteration) {

    last_update = odometry->header.stamp;

    first_iteration = false;

    return mrs_msgs::AttitudeCommand::ConstPtr(new mrs_msgs::AttitudeCommand(activation_control_command_));

  } else {

    dt          = (odometry->header.stamp - last_update).toSec();
    last_update = odometry->header.stamp;
  }

  if (fabs(dt) <= 0.001) {

    ROS_WARN_STREAM_THROTTLE(1.0, "[NsfController]: last " << last_update << ", current " << odometry->header.stamp);
    ROS_WARN_THROTTLE(1.0, "[NsfController]: the last odometry message came too close! %f", dt);
    if (last_output_command != mrs_msgs::AttitudeCommand::Ptr()) {

      return last_output_command;

    } else {

      return mrs_msgs::AttitudeCommand::ConstPtr(new mrs_msgs::AttitudeCommand(activation_control_command_));
    }
  }

  // --------------------------------------------------------------
  // |                 calculate the euler angles                 |
  // --------------------------------------------------------------

  double         yaw, pitch, roll;
<<<<<<< HEAD
  tf::Quaternion quaternion_odometry;
  quaternionMsgToTF(odometry->pose.pose.orientation, quaternion_odometry);
  tf::Matrix3x3 m(quaternion_odometry);
=======
  tf::Quaternion uav_attitude;
  quaternionMsgToTF(uav_state->pose.orientation, uav_attitude);
  tf::Matrix3x3 m(uav_attitude);
>>>>>>> a9456633
  m.getRPY(roll, pitch, yaw);

  // --------------------------------------------------------------
  // |                recalculate the hover thrust                |
  // --------------------------------------------------------------

  double total_mass = uav_mass_ + uav_mass_difference;

  hover_thrust = sqrt(total_mass * g_) * motor_params_.hover_thrust_a + motor_params_.hover_thrust_b;

  // --------------------------------------------------------------
  // |                      update parameters                     |
  // --------------------------------------------------------------

  if (mute_lateral_gains && !reference->disable_position_gains) {
    mutex_lateral_gains_after_toggle = true;
  }
  mute_lateral_gains = reference->disable_position_gains;

  // --------------------------------------------------------------
  // |                     calculate the NSFs                     |
  // --------------------------------------------------------------

  Eigen::Vector2d Ib_w = rotate2d(Ib_b, -yaw);

  // create vectors of gains
  Eigen::Vector3d kp, kv, ka;

  {
    std::scoped_lock lock(mutex_gains);

    kp << kpxy, kpxy, kpz;
    kv << kvxy, kvxy, kvz;
    ka << kaxy, kaxy, kaz;
  }

  // calculate the feed forwared acceleration
  Eigen::Vector3d feed_forward(asin((reference->acceleration.x * cos(pitch) * cos(roll)) / g_),
                               asin((-reference->acceleration.y * cos(pitch) * cos(roll)) / g_), reference->acceleration.z * (hover_thrust / g_));

  // | -------- calculate the componentes of our feedback ------- |
  Eigen::Vector3d p_component, v_component, a_component, i_component;

  p_component = kp.cwiseProduct(Ep);
  v_component = kv.cwiseProduct(Ev);
  a_component = ka.cwiseProduct(feed_forward);
  {
    std::scoped_lock lock(mutex_integrals);

    i_component << Ib_w + Iw_w, Eigen::VectorXd::Zero(1, 1);
  }

  Eigen::Vector3d feedback_w = (p_component + v_component + a_component + i_component + Eigen::Vector3d(0, 0, hover_thrust))
                                   .cwiseProduct(Eigen::Vector3d(1, 1, 1 / (cos(roll) * cos(pitch))));

  // --------------------------------------------------------------
  // |                  validation and saturation                 |
  // --------------------------------------------------------------

  // | ------------ validate and saturate the X and Y components ------------- |

  // check the world Y controller
  double x_saturated = false;
  if (!std::isfinite(feedback_w[X])) {
    feedback_w[X] = 0;
    ROS_ERROR_THROTTLE(1.0, "[NsfController]: NaN detected in variable \"feedback_w[X]\", setting it to 0!!!");
  } else if (feedback_w[X] > max_tilt_angle_) {
    feedback_w[X] = max_tilt_angle_;
    x_saturated   = true;
  } else if (feedback_w[X] < -max_tilt_angle_) {
    feedback_w[X] = -max_tilt_angle_;
    x_saturated   = true;
  }

  // check the world Y controller
  double y_saturated = false;
  if (!std::isfinite(feedback_w[Y])) {
    feedback_w[Y] = 0;
    ROS_ERROR_THROTTLE(1.0, "[NsfController]: NaN detected in variable \"feedback_w[Y]\", setting it to 0!!!");
  } else if (feedback_w[Y] > max_tilt_angle_) {
    feedback_w[Y] = max_tilt_angle_;
    y_saturated   = true;
  } else if (feedback_w[Y] < -max_tilt_angle_) {
    feedback_w[Y] = -max_tilt_angle_;
    y_saturated   = true;
  }

  // | ---------------- validate the Z component ---------------- |

  // check the world Y controller
  double z_saturated = false;
  if (!std::isfinite(feedback_w[Z])) {
    feedback_w[Z] = 0;
    ROS_ERROR_THROTTLE(1.0, "[NsfController]: NaN detected in variable \"feedback_w[Z]\", setting it to 0!!!");
  } else if (feedback_w[Z] > thrust_saturation_) {
    feedback_w[Z] = thrust_saturation_;
    z_saturated   = true;
    ROS_WARN("[NsfController]: saturating thrust to %.2f", thrust_saturation_);
  } else if (feedback_w[Z] < 0.0) {
    feedback_w[Z] = 0;
    z_saturated   = true;
    ROS_WARN("[NsfController]: saturating thrust to %.2f", 0.0);
  }

  if (x_saturated) {
    ROS_WARN_THROTTLE(1.0, "[NsfController]: X is saturated");
  }

  if (y_saturated) {
    ROS_WARN_THROTTLE(1.0, "[NsfController]: Y is saturated");
  }

  if (z_saturated) {
    ROS_WARN_THROTTLE(1.0, "[NsfController]: Z is saturated");
  }

  // --------------------------------------------------------------
  // |                  integrate the world error                 |
  // --------------------------------------------------------------

  {
    std::scoped_lock lock(mutex_gains, mutex_integrals);

    Eigen::Vector3d integration_switch(1, 1, 0);

    if (x_saturated && mrs_lib::sign(feedback_w[X]) == mrs_lib::sign(Ep[X])) {
      integration_switch[X] = 0;
    }

    if (y_saturated && mrs_lib::sign(feedback_w[Y]) == mrs_lib::sign(Ep[Y])) {
      integration_switch[Y] = 0;
    }

    // integrate the world error
    Iw_w += kiwxy * (Ep.cwiseProduct(integration_switch)).head(2) * dt;

    // saturate the world
    double world_integral_saturated = false;
    if (!std::isfinite(Iw_w[0])) {
      Iw_w[0] = 0;
      ROS_ERROR_THROTTLE(1.0, "[NsfController]: NaN detected in variable \"Iw_w[0]\", setting it to 0!!!");
    } else if (Iw_w[0] > kiwxy_lim) {
      Iw_w[0]                  = kiwxy_lim;
      world_integral_saturated = true;
    } else if (Iw_w[0] < -kiwxy_lim) {
      Iw_w[0]                  = -kiwxy_lim;
      world_integral_saturated = true;
    }

    if (kiwxy_lim >= 0 && world_integral_saturated) {
      ROS_WARN_THROTTLE(1.0, "[NsfController]: NSF's world X integral is being saturated!");
    }

    // saturate the world
    world_integral_saturated = false;
    if (!std::isfinite(Iw_w[1])) {
      Iw_w[1] = 0;
      ROS_ERROR_THROTTLE(1.0, "[NsfController]: NaN detected in variable \"Iw_w[1]\", setting it to 0!!!");
    } else if (Iw_w[1] > kiwxy_lim) {
      Iw_w[1]                  = kiwxy_lim;
      world_integral_saturated = true;
    } else if (Iw_w[1] < -kiwxy_lim) {
      Iw_w[1]                  = -kiwxy_lim;
      world_integral_saturated = true;
    }

    if (kiwxy_lim >= 0 && world_integral_saturated) {
      ROS_WARN_THROTTLE(1.0, "[NsfController]: NSF's world Y integral is being saturated!");
    }
  }

  // --------------------------------------------------------------
  // |                  integrate the body error                 |
  // --------------------------------------------------------------

  {
    std::scoped_lock lock(mutex_gains);

    // rotate the control errors to the body
    Eigen::Vector2d Ep_body = rotate2d(Ep.head(2), yaw);

    // integrate the body error
    Ib_b += kibxy * Ep_body * dt;

    // saturate the body
    double body_integral_saturated = false;
    if (!std::isfinite(Ib_b[0])) {
      Ib_b[0] = 0;
      ROS_ERROR_THROTTLE(1.0, "[NsfController]: NaN detected in variable \"Ib_b[0]\", setting it to 0!!!");
    } else if (Ib_b[0] > kibxy_lim) {
      Ib_b[0]                 = kibxy_lim;
      body_integral_saturated = true;
    } else if (Ib_b[0] < -kibxy_lim) {
      Ib_b[0]                 = -kibxy_lim;
      body_integral_saturated = true;
    }

    if (kibxy_lim > 0 && body_integral_saturated) {
      ROS_WARN_THROTTLE(1.0, "[NsfController]: NSF's body pitch integral is being saturated!");
    }

    // saturate the body
    body_integral_saturated = false;
    if (!std::isfinite(Ib_b[1])) {
      Ib_b[1] = 0;
      ROS_ERROR_THROTTLE(1.0, "[NsfController]: NaN detected in variable \"Ib_b[1]\", setting it to 0!!!");
    } else if (Ib_b[1] > kibxy_lim) {
      Ib_b[1]                 = kibxy_lim;
      body_integral_saturated = true;
    } else if (Ib_b[1] < -kibxy_lim) {
      Ib_b[1]                 = -kibxy_lim;
      body_integral_saturated = true;
    }

    if (kibxy_lim > 0 && body_integral_saturated) {
      ROS_WARN_THROTTLE(1.0, "[NsfController]: NSF's body roll integral is being saturated!");
    }
  }

  // --------------------------------------------------------------
  // |                integrate the mass difference               |
  // --------------------------------------------------------------

  {
    std::scoped_lock lock(mutex_gains);

    if (!z_saturated) {
      uav_mass_difference += km * Ep[2] * dt;
    }

    // saturate the mass estimator
    bool uav_mass_saturated = false;
    if (!std::isfinite(uav_mass_difference)) {
      uav_mass_difference = 0;
      ROS_WARN_THROTTLE(1.0, "[NsfController]: NaN detected in variable \"uav_mass_difference\", setting it to 0 and returning!!!");
    } else if (uav_mass_difference > km_lim) {
      uav_mass_difference = km_lim;
      uav_mass_saturated  = true;
    } else if (uav_mass_difference < -km_lim) {
      uav_mass_difference = -km_lim;
      uav_mass_saturated  = true;
    }

    if (uav_mass_saturated) {
      ROS_WARN_THROTTLE(1.0, "[NsfController]: The uav_mass_difference is being saturated to %1.3f!", uav_mass_difference);
    }
  }

  // --------------------------------------------------------------
  // |            report on the values of the integrals           |
  // --------------------------------------------------------------

  {
    std::scoped_lock lock(mutex_integrals);

    // report in the internal representation of the disturbance -> tilt angle
    double rad_deg = 180.0 / M_PI;

    ROS_INFO_THROTTLE(5.0, "[NsfController]: disturbance in the tilt represenation");
    ROS_INFO_THROTTLE(5.0, "[NsfController]: world error integral: x %1.2f deg, y %1.2f deg, lim: %1.2f deg", rad_deg * Iw_w[X], rad_deg * Iw_w[Y],
                      rad_deg * kiwxy_lim);
    ROS_INFO_THROTTLE(5.0, "[NsfController]: body error integral:  x %1.2f deg, y %1.2f deg, lim: %1.2f deg", rad_deg * Ib_b[X], rad_deg * Ib_b[Y],
                      rad_deg * kibxy_lim);

    // report in the more universal representation -> force
    double hover_force = total_mass * g_;

    ROS_INFO_THROTTLE(5.0, "[NsfController]: disturbance in the force represenation");
    ROS_INFO_THROTTLE(5.0, "[NsfController]: world error integral: x %1.2f N, y %1.2f N, lim: %1.2f N", hover_force * sin(Iw_w[X]), hover_force * sin(Iw_w[Y]),
                      hover_force * sin(kiwxy_lim));
    ROS_INFO_THROTTLE(5.0, "[NsfController]: body error integral:  x %1.2f N, y %1.2f N, lim: %1.2f N", hover_force * sin(Ib_b[X]), hover_force * sin(Ib_b[Y]),
                      hover_force * sin(kibxy_lim));
  }

  // --------------------------------------------------------------
  // |                 produce the control output                 |
  // --------------------------------------------------------------

  mrs_msgs::AttitudeCommand::Ptr output_command(new mrs_msgs::AttitudeCommand);
  output_command->header.stamp = ros::Time::now();

  // rotate the feedback to the body frame
  Eigen::Vector2d feedback_b = rotate2d(feedback_w.head(2), yaw);

  output_command->euler_attitude.x   = feedback_b[1];
  output_command->euler_attitude.y   = feedback_b[0];
  output_command->euler_attitude.z   = reference->yaw; // TODO this will not work with custom heading estimator
  output_command->euler_attitude_set = true;

  output_command->quater_attitude_set = false;
  output_command->attitude_rate_set   = false;

  output_command->thrust = feedback_w[2];

  output_command->mode_mask = output_command->MODE_EULER_ATTITUDE;

  output_command->mass_difference = uav_mass_difference;
  output_command->total_mass      = total_mass;

  output_command->disturbance_bx_b = g_ * total_mass * sin(Ib_b[0]);
  output_command->disturbance_by_b = g_ * total_mass * sin(Ib_b[1]);

  output_command->disturbance_bx_w = g_ * total_mass * sin(Ib_w[0]);
  output_command->disturbance_by_w = g_ * total_mass * sin(Ib_w[1]);

  output_command->disturbance_wx_w = g_ * total_mass * sin(Iw_w[0]);
  output_command->disturbance_wy_w = g_ * total_mass * sin(Iw_w[1]);

  last_output_command = output_command;

  output_command->controller_enforcing_constraints = false;

  return output_command;
}

//}

/* //{ getStatus() */

const mrs_msgs::ControllerStatus NsfController::getStatus() {

  mrs_msgs::ControllerStatus controller_status;

  controller_status.active = is_active;

  return controller_status;
}

//}

/* switchOdometrySource() //{ */

void NsfController::switchOdometrySource(const nav_msgs::Odometry::ConstPtr &msg) {

  ROS_INFO("[NsfController]: switching the odometry source");

  // | ------------ calculate the heading difference ------------ |
  double dyaw;
  double odom_roll, odom_pitch, odom_yaw;
  double msg_roll, msg_pitch, msg_yaw;

  {
    std::scoped_lock lock(mutex_odometry);

    // calculate the euler angles
    tf::Quaternion quaternion_odometry;
    quaternionMsgToTF(odometry.pose.pose.orientation, quaternion_odometry);
    tf::Matrix3x3 m(quaternion_odometry);
    m.getRPY(odom_roll, odom_pitch, odom_yaw);
  }

  tf::Quaternion quaternion_msg;
  quaternionMsgToTF(msg->pose.pose.orientation, quaternion_msg);
  tf::Matrix3x3 m2(quaternion_msg);
  m2.getRPY(msg_roll, msg_pitch, msg_yaw);

  dyaw = msg_yaw - odom_yaw;

  // | --------------- rotate the world integrals --------------- |
  {
    std::scoped_lock lock(mutex_integrals);

    ROS_INFO("[NsfController]: rotating the world integrals by %.2f rad", dyaw);
    Iw_w = rotate2d(Iw_w, dyaw);
  }
}

//}

/* resetDisturbanceEstimators() //{ */

void NsfController::resetDisturbanceEstimators(void) {

  std::scoped_lock lock(mutex_integrals);

  Iw_w = Eigen::Vector2d::Zero(2);
  Ib_b = Eigen::Vector2d::Zero(2);
}

//}

// --------------------------------------------------------------
// |                          callbacks                         |
// --------------------------------------------------------------

/* //{ dynamicReconfigureCallback() */

void NsfController::dynamicReconfigureCallback(mrs_controllers::nsf_controllerConfig &config, [[maybe_unused]] uint32_t level) {

  {
    std::scoped_lock lock(mutex_desired_gains);

    drs_desired_gains = config;
  }

  ROS_INFO("[NsfController]: DRS updated gains");
}

//}

// --------------------------------------------------------------
// |                           timers                           |
// --------------------------------------------------------------

/* timerGainFilter() //{ */

void NsfController::timerGainsFilter(const ros::TimerEvent &event) {

  mrs_lib::Routine profiler_routine = profiler->createRoutine("timerGainsFilter", gains_filter_timer_rate_, 0.01, event);

  double gain_coeff                = 1;
  bool   bypass_filter             = mute_lateral_gains || mutex_lateral_gains_after_toggle;
  mutex_lateral_gains_after_toggle = false;

  if (mute_lateral_gains) {
    gain_coeff = mute_coefficitent_;
  }

  // calculate the difference
  {
    std::scoped_lock lock(mutex_gains, mutex_desired_gains);

    kpxy      = calculateGainChange(kpxy, drs_desired_gains.kpxy * gain_coeff, bypass_filter, "kpxy");
    kvxy      = calculateGainChange(kvxy, drs_desired_gains.kvxy * gain_coeff, bypass_filter, "kvxy");
    kaxy      = calculateGainChange(kaxy, drs_desired_gains.kaxy * gain_coeff, bypass_filter, "kaxy");
    kiwxy     = calculateGainChange(kiwxy, drs_desired_gains.kiwxy * gain_coeff, bypass_filter, "kiwxy");
    kibxy     = calculateGainChange(kibxy, drs_desired_gains.kibxy * gain_coeff, bypass_filter, "kibxy");
    kpz       = calculateGainChange(kpz, drs_desired_gains.kpz, false, "kpz");
    kvz       = calculateGainChange(kvz, drs_desired_gains.kvz, false, "kvz");
    kaz       = calculateGainChange(kaz, drs_desired_gains.kaz, false, "kaz");
    km        = calculateGainChange(km, drs_desired_gains.km, false, "km");
    kiwxy_lim = calculateGainChange(kiwxy_lim, drs_desired_gains.kiwxy_lim, false, "kiwxy_lim");
    kibxy_lim = calculateGainChange(kibxy_lim, drs_desired_gains.kibxy_lim, false, "kibxy_lim");
    km_lim    = calculateGainChange(km_lim, drs_desired_gains.km_lim, false, "km_lim");
  }
}

//}

// --------------------------------------------------------------
// |                       other routines                       |
// --------------------------------------------------------------

/* calculateGainChange() //{ */

double NsfController::calculateGainChange(const double current_value, const double desired_value, const bool bypass_rate, std::string name) {

  double change = desired_value - current_value;

  if (!bypass_rate) {

    // if current value is near 0...
    double change_in_perc;
    double saturated_change;

    if (fabs(current_value) < 1e-6) {
      change *= gains_filter_max_change_;
    } else {

      saturated_change = change;

      change_in_perc = (current_value + saturated_change) / current_value - 1.0;

      if (change_in_perc > gains_filter_max_change_) {
        saturated_change = current_value * gains_filter_max_change_;
      } else if (change_in_perc < -gains_filter_max_change_) {
        saturated_change = current_value * -gains_filter_max_change_;
      }

      if (fabs(saturated_change) < fabs(change) * gains_filter_min_change_) {
        change *= gains_filter_min_change_;
      } else {
        change = saturated_change;
      }
    }
  }

  if (fabs(change) > 1e-3) {
    ROS_INFO_THROTTLE(1.0, "[NsfController]: changing gain \"%s\" from %f to %f", name.c_str(), current_value, desired_value);
  }

  return current_value + change;
}

//}

/* rotate2d() //{ */

Eigen::Vector2d NsfController::rotate2d(const Eigen::Vector2d vector_in, double angle) {

  Eigen::Rotation2D<double> rot2(angle);

  return rot2.toRotationMatrix() * vector_in;
}

//}

}  // namespace nsf_controller

}  // namespace mrs_controllers

#include <pluginlib/class_list_macros.h>
PLUGINLIB_EXPORT_CLASS(mrs_controllers::nsf_controller::NsfController, mrs_uav_manager::Controller)<|MERGE_RESOLUTION|>--- conflicted
+++ resolved
@@ -383,15 +383,9 @@
   // --------------------------------------------------------------
 
   double         yaw, pitch, roll;
-<<<<<<< HEAD
-  tf::Quaternion quaternion_odometry;
-  quaternionMsgToTF(odometry->pose.pose.orientation, quaternion_odometry);
-  tf::Matrix3x3 m(quaternion_odometry);
-=======
   tf::Quaternion uav_attitude;
   quaternionMsgToTF(uav_state->pose.orientation, uav_attitude);
   tf::Matrix3x3 m(uav_attitude);
->>>>>>> a9456633
   m.getRPY(roll, pitch, yaw);
 
   // --------------------------------------------------------------
